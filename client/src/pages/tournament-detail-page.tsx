--- conflicted
+++ resolved
@@ -193,21 +193,13 @@
 
   // ------------------ 3. Main page ------------------
   return (
-<<<<<<< HEAD
     <div className="flex h-screen bg-background"> {/* 3.1 Sidebar container */}
-=======
-    <div className="flex h-screen bg-background">
-      {/* =======================
-          3️⃣ Sidebar
-      ======================= */}
->>>>>>> 94ed9a6f
       <Sidebar
         currentView={currentView}
         onViewChange={setCurrentView}
         collapsed={sidebarCollapsed}
         onToggle={() => setSidebarCollapsed(!sidebarCollapsed)}
       />
-<<<<<<< HEAD
 
       <main className="flex-1 overflow-auto"> {/* 3.2 Main content */}
         <Header
@@ -1667,79 +1659,12 @@
         <CardContent>
           <div className="text-center py-8" data-testid="loading-brackets">
             <p>Cargando brackets...</p>
-=======
-      
-      {/* =======================
-          4️⃣ Contenido principal
-      ======================= */}
-      <main className="flex-1 overflow-auto">
-        <Header 
-          currentView="tournaments"
-          onToggleSidebar={() => setSidebarCollapsed(!sidebarCollapsed)}
-        />
-        
-        <div className="p-6">
-          {/* =======================
-              5️⃣ Header con info del torneo
-          ======================= */}
-          <div className="mb-6">
-            <div className="flex items-center gap-4 mb-4">
-              <Link to="/" className="flex items-center text-blue-600 hover:text-blue-800" data-testid="link-back-tournaments">
-                <ArrowLeft className="h-5 w-5 mr-2" />
-                Volver a Torneos
-              </Link>
-            </div>
-            
-            <div className="flex flex-col lg:flex-row justify-between items-start gap-4">
-              <div>
-                <h1 className="text-3xl font-bold text-gray-900 dark:text-white mb-2" data-testid={`text-tournament-name-${tournament.id}`}>
-                  {tournament.name}
-                </h1>
-                <div className="flex flex-wrap items-center gap-4 text-sm text-gray-600 dark:text-gray-400">
-                  <div className="flex items-center gap-1">
-                    <Trophy className="h-4 w-4" />
-                    <span className="capitalize">{tournament.sport} - {tournament.format}</span>
-                  </div>
-                  <div className="flex items-center gap-1">
-                    <Calendar className="h-4 w-4" />
-                    <span>
-                      {format(new Date(tournament.startDate), 'dd/MM/yyyy')} - {format(new Date(tournament.endDate), 'dd/MM/yyyy')}
-                    </span>
-                  </div>
-                  <div className="flex items-center gap-1">
-                    <MapPin className="h-4 w-4" />
-                    <span>{tournament.venue}</span>
-                  </div>
-                  <div className="flex items-center gap-1">
-                    <Users className="h-4 w-4" />
-                    <span>Máx. {tournament.maxPlayers} jugadores</span>
-                  </div>
-                </div>
-              </div>
-              
-              <div className="flex items-center gap-2">
-                <Badge variant={tournament.status === 'active' ? 'default' : 'secondary'} data-testid={`badge-status-${tournament.id}`}>
-                  {tournament.status === 'draft' ? 'Borrador' : 
-                   tournament.status === 'active' ? 'Activo' : 
-                   tournament.status === 'completed' ? 'Completado' : tournament.status}
-                </Badge>
-                {canManage && (
-                  <Button variant="outline" data-testid={`button-edit-tournament-${tournament.id}`}>
-                    Editar Torneo
-                  </Button>
-                )}
-              </div>
-            </div>
-            
-            {tournament.description && (
-              <p className="mt-4 text-gray-700 dark:text-gray-300" data-testid={`text-description-${tournament.id}`}>
-                {tournament.description}
-              </p>
-            )}
->>>>>>> 94ed9a6f
           </div>
-
-<<<<<<< HEAD
+        </CardContent>
+      </Card>
+    );
+  }
+
   return (
     <Card>
       <CardHeader>
@@ -1836,52 +1761,5 @@
         )}
       </CardContent>
     </Card>
-=======
-          {/* =======================
-              6️⃣ Tabs principales
-          ======================= */}
-          <Tabs defaultValue="players" className="w-full">
-            <TabsList className="grid w-full grid-cols-2 lg:grid-cols-3">
-              <TabsTrigger value="players" data-testid="tab-players">Jugadores</TabsTrigger>
-              <TabsTrigger value="matches" data-testid="tab-matches">Partidos</TabsTrigger>
-              <TabsTrigger value="brackets" data-testid="tab-brackets">Brackets</TabsTrigger>
-            </TabsList>
-
-            {/* =======================
-                6.1️⃣ Tab Jugadores
-            ======================= */}
-            <TabsContent value="players" className="mt-6">
-              <PlayersTab tournament={tournament} canManage={canManage} />
-            </TabsContent>
-
-            {/* =======================
-                6.2️⃣ Tab Partidos
-            ======================= */}
-            <TabsContent value="matches" className="mt-6">
-              <MatchesTab tournament={tournament} canManage={canManage} />
-            </TabsContent>
-
-            {/* =======================
-                6.3️⃣ Tab Brackets
-            ======================= */}
-            <TabsContent value="brackets" className="mt-6">
-              <BracketsTab tournament={tournament} canManage={canManage} />
-            </TabsContent>
-          </Tabs>
-        </div>
-      </main>
-    </div>
->>>>>>> 94ed9a6f
   );
-}
-
-// =======================
-// 7️⃣ Resto de tabs y formularios (PlayersTab, MatchesTab, BracketsTab)
-// =======================
-// --- Aquí incluirías exactamente todo el código que ya tenías para:
-//      PlayersTab
-//      MatchesTab
-//      BracketsTab
-//      Mutations, Forms, Validations, etc.
-//      Todo igual, sin duplicaciones ni tabs extra.
-// =======================
+}